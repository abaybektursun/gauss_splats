#pragma once

#include <iostream>
#include <cstdint>
#include <cuda_runtime.h>
#include "gaussian.hpp"
#include "camera.hpp"
#include <vector> 
#include <cmath>


/**
 * @brief Converts a positive float to its raw 32-bit representation.
 *        For non-negative floats, ascending numeric order = ascending bit order,
 *        so we can compare them directly as unsigned ints.
 */
__device__ inline uint32_t floatBitsForSorting(float depth)
{
    // This union trick gives us the exact bits of the float without reinterpret_cast
    union {
        float     f;
        uint32_t  u;
    } caster;
    caster.f = depth;
    return caster.u;
}


/**
 * @brief Packs tileID (top 32 bits) and depth (bottom 32 bits) into a 64-bit key.
 * 
 * High 32 bits: tileID
 * Low  32 bits: bits of the float depth
 *
 * Sorting in ascending order by this 64-bit key will:
 *   1) First compare tileIDs; smaller tileIDs come first.
 *   2) If tileIDs are equal, then compare the float bits of depth;
 *      smaller depths come first (assuming depth >= 0).
 *
 * @param tileID An integer tile index. (Assumed >= 0 and < 2^31).
 * @param depth  A non-negative float depth value.
 * @return 64-bit key suitable for thrust::sort.
 */
__device__ inline unsigned long long packTileDepth(int tileID, float depth)
{
    // Convert tileID to 64 bits and shift it up by 32 bits
    unsigned long long tilePart  = static_cast<unsigned long long>(tileID) << 32;

    // Convert depth to an unsigned 32-bit pattern
    //  (works well for non-negative depths)
    unsigned long long depthPart = static_cast<unsigned long long>(floatBitsForSorting(depth));

    // Combine them
    return (tilePart | depthPart);
}

struct float2x2 {
    float2 row1;
    float2 row2;
};

/**
 * @brief Holds the result of projecting a Gaussian into 2D.
 */
<<<<<<< HEAD
struct ProjectedGaussian_small {
    int tileID;        // Which tile in tile-based raster
=======
struct ProjectedGaussian {
    //int tileID;      // Which tile in tile-based raster
    bool invalid=false;      // True if the splat is not visible
>>>>>>> a28b4c79
    float depth;       // z-value for sorting
    int pixelX;        // Final 2D pixel coordinate (u)
    int pixelY;        // Final 2D pixel coordinate (v)
    float2x2 sigma2D;  // Screen-space covariance matrix
    // These are not camera min and max, but the bounding box of the splat
    int2 bboxMin;      // Bounding box min (u_min, v_min)
    int2 bboxMax;      // Bounding box max (u_max, v_max)
    Gaussian3D* gaussian;  // Pointer to the original Gaussian
};

<<<<<<< HEAD
struct ProjectedGaussian {
    bool invalid=false;      // True if the splat is not visible
    float depth;       // z-value for sorting
    int pixelX;        // Final 2D pixel coordinate (u)
    int pixelY;        // Final 2D pixel coordinate (v)
    float2x2 sigma2D;  // Screen-space covariance matrix
    // These are not camera min and max, but the bounding box of the splat
    int2 bboxMin;      // Bounding box min (u_min, v_min)
    int2 bboxMax;      // Bounding box max (u_max, v_max)
    Gaussian3D* gaussian;  // Pointer to the original Gaussian
};


=======
struct TileSplat {
    int   tileID;
    float depth;
    float2x2 sigma2D;
    int2  bboxMin, bboxMax;  
    int   pixelX, pixelY;
    Gaussian3D* gaussPtr;
};

struct GPUData {
    float4* d_image = nullptr;
    Gaussian3D* d_splats = nullptr;
    ProjectedGaussian* d_outSplats = nullptr;
    float3* d_vertices = nullptr;
    float3* d_originalVertices = nullptr;
    int* d_tileRangeStart = nullptr;
    int* d_tileRangeEnd = nullptr;
    int* d_splatCounts = nullptr;
    int* d_splatOffsets = nullptr;
    TileSplat* d_tileSplats = nullptr;
};


void releaseGPUData(GPUData& data);
>>>>>>> a28b4c79
/**
 * @brief GPU kernel to project 3D Gaussians into 2D splats.
 *
 * @param d_gaussians    Device pointer to array of Gaussian3D.
 * @param d_outSplats    Device pointer to an output array of ProjectedSplat.
 * @param numGaussians   Number of Gaussians in the array.
 * @param cam            Camera parameters (orthographic).
 * @param tile_size      Side length in pixels of each tile.
 */
__global__
void projectGaussiansKernel_small(const Gaussian3D* d_gaussians,
                            ProjectedGaussian_small* d_outSplats,
                            int numGaussians,
                            OrthoCameraParams cam,
                            int tile_size = 16);

__global__
void projectGaussiansKernel(const Gaussian3D* d_gaussians,
                            ProjectedGaussian* d_outSplats,
                            int numGaussians,
                            OrthoCameraParams cam,
                            int tile_size = 16);

/**
 * @brief Device function that performs alpha blending of a splat into the dest color.
 */
__device__ inline
void alphaBlend(float4& dest, const float4& src);

/**
 * @brief GPU kernel to blend splats tile-by-tile.
 */
__global__
<<<<<<< HEAD
void tiledBlendingKernel_small(const ProjectedGaussian_small*  d_inSplats,
                         float4*               d_outImage,
                         const int*            d_tileRangeStart,
                         const int*            d_tileRangeEnd,
                         OrthoCameraParams     cam,
                         int                   tile_size);

/**
 * @brief GPU kernel to blend splats tile-by-tile.
 */
__global__
=======
>>>>>>> a28b4c79
void tiledBlendingKernel(const TileSplat*      d_tileSplats,
                         float4*               d_outImage,
                         const int*            d_tileRangeStart,
                         const int*            d_tileRangeEnd,
                         OrthoCameraParams     cam,
                         int                   tile_size);

/**
 * @brief CPU function to compute per-tile start/end indices after sorting splats.
 */
<<<<<<< HEAD
void computeTileRanges_small(std::vector<ProjectedGaussian_small>& h_sortedSplats,
=======
void computeTileRanges(std::vector<TileSplat>& h_sortedSplats,
>>>>>>> a28b4c79
                       int totalTiles,
                       std::vector<int>& tileRangeStart,
                       std::vector<int>& tileRangeEnd);


__global__
void scatterTileRanges(const int* uniqueTileIDs,
                       const int* tileStarts,
                       const int* tileEnds,
                       int*       d_tileRangeStart,
                       int*       d_tileRangeEnd,
                       int        numUniqueTiles,
                       int        totalTiles);

/**
 * @brief Updates the camera parameters based on the orbit angle.
 *
 * @param angleZ The rotation angle around the Z-axis.
 * @param camera The orthographic camera parameters to update.
 * @param sceneMin The minimum bounds of the scene.
 * @param sceneMax The maximum bounds of the scene.
 */
void orbitCamera(float angleZ, OrthoCameraParams& camera, const float3& sceneMin, const float3& sceneMax);

<<<<<<< HEAD
void generateTileRanges_small(
    const ProjectedGaussian_small* d_outSplats,
=======
void generateTileRanges(
    const TileSplat* d_tileSplats,
>>>>>>> a28b4c79
    int totalTiles,
    int tileSize,
    int totalTileSplats,
    int* d_tileRangeStart,
<<<<<<< HEAD
    int* d_tileRangeEnd);

void generateTileRanges(
    const TileSplat* d_tileSplats,
    int totalTiles,
    int tileSize,
    int totalTileSplats,
    int* d_tileRangeStart,
    int* d_tileRangeEnd
);
=======
    int* d_tileRangeEnd
);


void sortTileSplats(const GPUData& gpuData, int vertexCount);
__global__
void countTilesKernel(const ProjectedGaussian* d_splats,
                      int vertexCount,
                      int tileSize,
                      int tilesInX,
                      int tilesInY,
                      int* d_splatCounts);
                      
__global__
void expandTilesKernel(const ProjectedGaussian* d_splats,
                      int* d_splatOffsets,
                      TileSplat* d_tileSplats,
                      int vertexCount,
                      int tileSize,
                      int tilesInX,
                      int tilesInY);
>>>>>>> a28b4c79
<|MERGE_RESOLUTION|>--- conflicted
+++ resolved
@@ -62,14 +62,8 @@
 /**
  * @brief Holds the result of projecting a Gaussian into 2D.
  */
-<<<<<<< HEAD
 struct ProjectedGaussian_small {
     int tileID;        // Which tile in tile-based raster
-=======
-struct ProjectedGaussian {
-    //int tileID;      // Which tile in tile-based raster
-    bool invalid=false;      // True if the splat is not visible
->>>>>>> a28b4c79
     float depth;       // z-value for sorting
     int pixelX;        // Final 2D pixel coordinate (u)
     int pixelY;        // Final 2D pixel coordinate (v)
@@ -80,7 +74,6 @@
     Gaussian3D* gaussian;  // Pointer to the original Gaussian
 };
 
-<<<<<<< HEAD
 struct ProjectedGaussian {
     bool invalid=false;      // True if the splat is not visible
     float depth;       // z-value for sorting
@@ -94,7 +87,6 @@
 };
 
 
-=======
 struct TileSplat {
     int   tileID;
     float depth;
@@ -119,12 +111,11 @@
 
 
 void releaseGPUData(GPUData& data);
->>>>>>> a28b4c79
 /**
  * @brief GPU kernel to project 3D Gaussians into 2D splats.
  *
  * @param d_gaussians    Device pointer to array of Gaussian3D.
- * @param d_outSplats    Device pointer to an output array of ProjectedSplat.
+ * @param d_outSplats    Device pointer to an output array of ProjectedGaussian_small.
  * @param numGaussians   Number of Gaussians in the array.
  * @param cam            Camera parameters (orthographic).
  * @param tile_size      Side length in pixels of each tile.
@@ -153,7 +144,6 @@
  * @brief GPU kernel to blend splats tile-by-tile.
  */
 __global__
-<<<<<<< HEAD
 void tiledBlendingKernel_small(const ProjectedGaussian_small*  d_inSplats,
                          float4*               d_outImage,
                          const int*            d_tileRangeStart,
@@ -165,26 +155,12 @@
  * @brief GPU kernel to blend splats tile-by-tile.
  */
 __global__
-=======
->>>>>>> a28b4c79
 void tiledBlendingKernel(const TileSplat*      d_tileSplats,
                          float4*               d_outImage,
                          const int*            d_tileRangeStart,
                          const int*            d_tileRangeEnd,
                          OrthoCameraParams     cam,
                          int                   tile_size);
-
-/**
- * @brief CPU function to compute per-tile start/end indices after sorting splats.
- */
-<<<<<<< HEAD
-void computeTileRanges_small(std::vector<ProjectedGaussian_small>& h_sortedSplats,
-=======
-void computeTileRanges(std::vector<TileSplat>& h_sortedSplats,
->>>>>>> a28b4c79
-                       int totalTiles,
-                       std::vector<int>& tileRangeStart,
-                       std::vector<int>& tileRangeEnd);
 
 
 __global__
@@ -206,19 +182,14 @@
  */
 void orbitCamera(float angleZ, OrthoCameraParams& camera, const float3& sceneMin, const float3& sceneMax);
 
-<<<<<<< HEAD
 void generateTileRanges_small(
     const ProjectedGaussian_small* d_outSplats,
-=======
-void generateTileRanges(
-    const TileSplat* d_tileSplats,
->>>>>>> a28b4c79
     int totalTiles,
     int tileSize,
     int totalTileSplats,
     int* d_tileRangeStart,
-<<<<<<< HEAD
     int* d_tileRangeEnd);
+
 
 void generateTileRanges(
     const TileSplat* d_tileSplats,
@@ -228,9 +199,6 @@
     int* d_tileRangeStart,
     int* d_tileRangeEnd
 );
-=======
-    int* d_tileRangeEnd
-);
 
 
 void sortTileSplats(const GPUData& gpuData, int vertexCount);
@@ -249,5 +217,4 @@
                       int vertexCount,
                       int tileSize,
                       int tilesInX,
-                      int tilesInY);
->>>>>>> a28b4c79
+                      int tilesInY);